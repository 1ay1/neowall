--- conflicted
+++ resolved
@@ -14,10 +14,6 @@
 #define COMPOSITOR_READY_MAX_RETRIES 5
 #define COMPOSITOR_READY_RETRY_DELAY_MS 200
 
-<<<<<<< HEAD
-/* Forward declarations */
-void wayland_cleanup(struct neowall_state *state);
-=======
 /* ============================================================================
  * WAYLAND GLOBAL STATE
  * ============================================================================
@@ -41,7 +37,6 @@
 }
 
 /* Forward declarations */
->>>>>>> 2003635c
 static bool wait_for_outputs_configured(struct neowall_state *state);
 
 /* XDG Output listener callbacks */
@@ -493,13 +488,8 @@
     wl->state = state;
 
     /* Connect to Wayland display */
-<<<<<<< HEAD
-    state->display = wl_display_connect(NULL);
-    if (!state->display) {
-=======
     wl->display = wl_display_connect(NULL);
     if (!wl->display) {
->>>>>>> 2003635c
         log_debug("Failed to connect to Wayland display");
         return false;
     }
@@ -516,17 +506,10 @@
     }
 
     /* Add registry listener */
-<<<<<<< HEAD
-    wl_registry_add_listener(state->registry, &registry_listener, state);
-
-    /* Roundtrip to get all globals */
-    wl_display_roundtrip(state->display);
-=======
     wl_registry_add_listener(wl->registry, &registry_listener, state);
 
     /* Roundtrip to get all globals */
     wl_display_roundtrip(wl->display);
->>>>>>> 2003635c
 
     /* Wait for outputs to be fully configured before proceeding
      * This ensures compositor is ready to display our layer surfaces */
@@ -541,12 +524,6 @@
         return false;
     }
 
-<<<<<<< HEAD
-    return true;
-}
-
-bool wayland_init(struct neowall_state *state) {
-=======
     /* Mark as initialized */
     wl->initialized = true;
 
@@ -554,25 +531,17 @@
 }
 
 bool wayland_init_full(struct neowall_state *state) {
->>>>>>> 2003635c
     if (!state) {
         log_error("Invalid state pointer");
         return false;
     }
 
-<<<<<<< HEAD
-    /* Initialize registry and discover outputs */
-    if (!wayland_init_registry(state)) {
-        log_error("Failed to initialize Wayland registry");
-        wayland_cleanup(state);
-=======
     wayland_t *wl = &g_wayland;
 
     /* Initialize registry and discover outputs */
     if (!wayland_init_registry(state)) {
         log_error("Failed to initialize Wayland registry");
         wayland_cleanup();
->>>>>>> 2003635c
         return false;
     }
 
@@ -684,26 +653,15 @@
         return false;
     }
 
-<<<<<<< HEAD
-    if (!output->output) {
-        log_error("Output %s has no wl_output yet, cannot configure surface",
-=======
     if (!output->native_output) {
         log_error("Output %s has no native output yet, cannot configure surface",
->>>>>>> 2003635c
                   output->model[0] ? output->model : "unknown");
         return false;
     }
 
-<<<<<<< HEAD
-    log_debug("Configuring compositor surface for output %s (wl_output=%p, configured=%d)",
-              output->model[0] ? output->model : "unknown",
-              (void*)output->output, output->configured);
-=======
     log_debug("Configuring compositor surface for output %s (native_output=%p, configured=%d)",
               output->model[0] ? output->model : "unknown",
               (void*)output->native_output, output->configured);
->>>>>>> 2003635c
 
     /* Create compositor surface using abstraction layer */
     compositor_surface_config_t config = {
