--- conflicted
+++ resolved
@@ -236,30 +236,6 @@
     }
 }
 
-<<<<<<< HEAD
-/* Public API: Detect compositor */
-compositor_info_t compositor_detect(struct wl_display *display) {
-    compositor_info_t info = {0};
-
-    /* Detect protocols */
-    protocol_state_t proto = detect_protocols(display);
-
-    /* Detect compositor type */
-    info.type = detect_compositor_type(&proto);
-    info.name = compositor_type_to_string(info.type);
-    info.has_layer_shell = proto.has_layer_shell;
-    info.has_kde_shell = proto.has_kde_shell;
-    info.has_gtk_shell = proto.has_gtk_shell;
-
-    /* Try to get version from environment */
-    const char *version = getenv("COMPOSITOR_VERSION");
-    info.version = version ? version : "unknown";
-
-    return info;
-}
-
-=======
->>>>>>> 2003635c
 /* ============================================================================
  * BACKEND REGISTRATION
  * ============================================================================ */
@@ -464,29 +440,6 @@
         return NULL;
     }
 
-<<<<<<< HEAD
-    compositor_info_t info;
-
-    /* Try to initialize Wayland (connects display, discovers outputs) */
-    log_debug("Attempting to initialize Wayland...");
-
-    /* Forward declaration */
-    extern bool wayland_init_registry(struct neowall_state *state);
-
-    if (wayland_init_registry(state)) {
-        /* Wayland initialized successfully, detect compositor */
-        log_info("Wayland initialization successful");
-        info = compositor_detect(state->display);
-
-        log_info("Compositor: %s", info.name);
-        log_info("Layer shell support: %s", info.has_layer_shell ? "yes" : "no");
-        log_info("KDE shell support: %s", info.has_kde_shell ? "yes" : "no");
-        log_info("GTK shell support: %s", info.has_gtk_shell ? "yes" : "no");
-    } else {
-        /* No Wayland - will attempt X11 backend */
-        log_info("Failed to initialize Wayland, will try X11");
-        memset(&info, 0, sizeof(info));
-=======
     /* Detect display server type */
     display_server_t display_server = detect_display_server();
     
@@ -536,7 +489,6 @@
 #ifdef HAVE_X11_BACKEND
     if (display_server == DISPLAY_SERVER_X11) {
         log_info("Detected X11 display server");
->>>>>>> 2003635c
         info.name = "X11";
         info.type = COMPOSITOR_TYPE_UNKNOWN;
         
@@ -549,13 +501,10 @@
             return NULL;
         }
     }
-<<<<<<< HEAD
-=======
 #endif /* HAVE_X11_BACKEND */
 
 #ifdef HAVE_WAYLAND_BACKEND
     /* Wayland path continues here */
->>>>>>> 2003635c
 
     /* KDE-specific information */
     if (info.type == COMPOSITOR_TYPE_KDE_PLASMA) {
@@ -571,50 +520,20 @@
         log_info("========================================");
     }
 
-<<<<<<< HEAD
-    /* Register all available backends */
-    log_debug("Registering available backends...");
-
-    /* Try X11 backend first (if Wayland not available) */
-    if (!state->display) {
-        log_info("No Wayland display - attempting X11 backend");
-        struct compositor_backend *x11_backend = compositor_backend_x11_init(state);
-        if (x11_backend) {
-            log_info("X11 backend registered successfully");
-            return x11_backend;
-        } else {
-            log_error("Failed to initialize X11 backend");
-            return NULL;
-        }
-    }
-
-    /* Wayland backends */
-=======
     /* Register all Wayland backends */
     log_debug("Registering available Wayland backends...");
->>>>>>> 2003635c
     compositor_backend_wlr_layer_shell_init(state);
     compositor_backend_kde_plasma_init(state);
     compositor_backend_gnome_shell_init(state);
     compositor_backend_fallback_init(state);
 
     /* Select best backend */
-<<<<<<< HEAD
-    struct compositor_backend *backend = select_backend(state, &info);
-
-    /* If backend selection failed, cleanup the Wayland display */
-    if (!backend && state->display) {
-        log_error("Backend selection failed, cleaning up Wayland display");
-        wl_display_disconnect(state->display);
-        state->display = NULL;
-=======
     struct compositor_backend *backend = select_wayland_backend(state, &info);
 
     /* If backend selection failed, cleanup Wayland */
     if (!backend && wayland_available()) {
         log_error("Backend selection failed, cleaning up Wayland");
         wayland_cleanup();
->>>>>>> 2003635c
     }
 
     if (backend) {
@@ -654,35 +573,6 @@
             log_debug("Syncing with display server to ensure surfaces are processed");
             backend->ops->sync(backend->data);
         }
-
-        /* Set backend in state so surface configuration can use it */
-        state->compositor_backend = backend;
-
-        /* Configure compositor surfaces for all configured outputs */
-        extern bool output_configure_compositor_surface(struct output_state *output);
-        pthread_rwlock_rdlock(&state->output_list_lock);
-        struct output_state *output = state->outputs;
-        while (output) {
-            /* Only configure surfaces for fully configured outputs */
-            if (output->configured && output->output) {
-                if (!output_configure_compositor_surface(output)) {
-                    log_error("Failed to configure compositor surface for output %s", output->model);
-                }
-            } else {
-                log_debug("Skipping surface configuration for output %s (configured=%d, wl_output=%p)",
-                          output->model[0] ? output->model : "unknown",
-                          output->configured, (void*)output->output);
-            }
-            output = output->next;
-        }
-        pthread_rwlock_unlock(&state->output_list_lock);
-
-        /* Flush all pending requests */
-        if (state->display) {
-            log_debug("Flushing Wayland display to ensure compositor processes layer surfaces");
-            wl_display_flush(state->display);
-            wl_display_roundtrip(state->display);
-        }
     } else {
         log_error("Failed to initialize any compositor backend");
     }
