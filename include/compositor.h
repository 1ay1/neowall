--- conflicted
+++ resolved
@@ -371,8 +371,6 @@
      */
     int (*get_error)(void *backend_data);
     
-<<<<<<< HEAD
-=======
     /**
      * Synchronize with display server
      * Flushes all pending requests and waits for the server to process them.
@@ -383,7 +381,6 @@
      */
     bool (*sync)(void *backend_data);
     
->>>>>>> 2003635c
     /* ===== DISPLAY/EGL OPERATIONS ===== */
     
     /**
